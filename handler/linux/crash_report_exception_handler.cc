--- conflicted
+++ resolved
@@ -63,22 +63,14 @@
     CrashReportDatabase* database,
     CrashReportUploadThread* upload_thread,
     const std::map<std::string, std::string>* process_annotations,
-<<<<<<< HEAD
-    const std::map<std::string, base::FilePath>* process_attachments,
-=======
     const std::vector<base::FilePath>* attachments,
->>>>>>> f4b906c7
     bool write_minidump_to_database,
     bool write_minidump_to_log,
     const UserStreamDataSources* user_stream_data_sources)
     : database_(database),
       upload_thread_(upload_thread),
       process_annotations_(process_annotations),
-<<<<<<< HEAD
-      process_attachments_(process_attachments),
-=======
       attachments_(attachments),
->>>>>>> f4b906c7
       write_minidump_to_database_(write_minidump_to_database),
       write_minidump_to_log_(write_minidump_to_log),
       user_stream_data_sources_(user_stream_data_sources) {
