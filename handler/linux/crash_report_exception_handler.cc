--- conflicted
+++ resolved
@@ -128,123 +128,6 @@
     return false;
   }
 
-<<<<<<< HEAD
-  Metrics::ExceptionCode(process_snapshot.Exception()->Exception());
-
-  CrashpadInfoClientOptions client_options;
-  process_snapshot.GetCrashpadOptions(&client_options);
-  if (client_options.crashpad_handler_behavior != TriState::kDisabled) {
-    UUID client_id;
-    Settings* const settings = database_->GetSettings();
-    if (settings) {
-      // If GetSettings() or GetClientID() fails, something else will log a
-      // message and client_id will be left at its default value, all zeroes,
-      // which is appropriate.
-      settings->GetClientID(&client_id);
-    }
-
-    process_snapshot.SetClientID(client_id);
-    process_snapshot.SetAnnotationsSimpleMap(*process_annotations_);
-
-    std::unique_ptr<CrashReportDatabase::NewReport> new_report;
-    CrashReportDatabase::OperationStatus database_status =
-        database_->PrepareNewCrashReport(&new_report);
-    if (database_status != CrashReportDatabase::kNoError) {
-      LOG(ERROR) << "PrepareNewCrashReport failed";
-      Metrics::ExceptionCaptureResult(
-          Metrics::CaptureResult::kPrepareNewCrashReportFailed);
-      return false;
-    }
-
-    process_snapshot.SetReportID(new_report->ReportID());
-
-    ProcessSnapshot* snapshot = nullptr;
-    ProcessSnapshotSanitized sanitized;
-    std::vector<std::string> whitelist;
-    if (info.sanitization_information_address) {
-      SanitizationInformation sanitization_info;
-      ProcessMemoryRange range;
-      if (!range.Initialize(connection->Memory(), connection->Is64Bit()) ||
-          !range.Read(info.sanitization_information_address,
-                      sizeof(sanitization_info),
-                      &sanitization_info)) {
-        Metrics::ExceptionCaptureResult(
-            Metrics::CaptureResult::kSanitizationInitializationFailed);
-        return false;
-      }
-
-      if (sanitization_info.annotations_whitelist_address &&
-          !ReadAnnotationsWhitelist(
-              range,
-              sanitization_info.annotations_whitelist_address,
-              &whitelist)) {
-        Metrics::ExceptionCaptureResult(
-            Metrics::CaptureResult::kSanitizationInitializationFailed);
-        return false;
-      }
-
-      if (!sanitized.Initialize(&process_snapshot,
-                                sanitization_info.annotations_whitelist_address
-                                    ? &whitelist
-                                    : nullptr,
-                                sanitization_info.target_module_address,
-                                sanitization_info.sanitize_stacks)) {
-        Metrics::ExceptionCaptureResult(
-            Metrics::CaptureResult::kSkippedDueToSanitization);
-        return true;
-      }
-
-      snapshot = &sanitized;
-    } else {
-      snapshot = &process_snapshot;
-    }
-
-    MinidumpFileWriter minidump;
-    minidump.InitializeFromSnapshot(snapshot);
-    AddUserExtensionStreams(user_stream_data_sources_, snapshot, &minidump);
-
-    if (!minidump.WriteEverything(new_report->Writer())) {
-      LOG(ERROR) << "WriteEverything failed";
-      Metrics::ExceptionCaptureResult(
-          Metrics::CaptureResult::kMinidumpWriteFailed);
-      return false;
-    }
-
-    if (process_attachments_) {
-      // Note that attachments are read at this point each time rather than once
-      // so that if the contents of the file has changed it will be re-read for
-      // each upload (e.g. in the case of a log file).
-      for (const auto& it : *process_attachments_) {
-        FileWriter* writer = new_report->AddAttachment(it.first);
-        if (writer) {
-          std::string contents;
-          if (!LoggingReadEntireFile(it.second, &contents)) {
-            // Not being able to read the file isn't considered fatal, and
-            // should not prevent the report from being processed.
-            continue;
-          }
-          writer->Write(contents.data(), contents.size());
-        }
-      }
-    }
-
-    UUID uuid;
-    database_status =
-        database_->FinishedWritingCrashReport(std::move(new_report), &uuid);
-    if (database_status != CrashReportDatabase::kNoError) {
-      LOG(ERROR) << "FinishedWritingCrashReport failed";
-      Metrics::ExceptionCaptureResult(
-          Metrics::CaptureResult::kFinishedWritingCrashReportFailed);
-      return false;
-    }
-    if (local_report_id != nullptr) {
-      *local_report_id = uuid;
-    }
-
-    if (upload_thread_) {
-      upload_thread_->ReportPending(uuid);
-    }
-=======
   process_snapshot->SetReportID(new_report->ReportID());
 
   ProcessSnapshot* snapshot =
@@ -263,6 +146,24 @@
     return false;
   }
 
+  if (process_attachments_) {
+    // Note that attachments are read at this point each time rather than once
+    // so that if the contents of the file has changed it will be re-read for
+    // each upload (e.g. in the case of a log file).
+    for (const auto& it : *process_attachments_) {
+      FileWriter* writer = new_report->AddAttachment(it.first);
+      if (writer) {
+        std::string contents;
+        if (!LoggingReadEntireFile(it.second, &contents)) {
+          // Not being able to read the file isn't considered fatal, and
+          // should not prevent the report from being processed.
+          continue;
+        }
+        writer->Write(contents.data(), contents.size());
+      }
+    }
+  }
+
   UUID uuid;
   database_status =
       database_->FinishedWritingCrashReport(std::move(new_report), &uuid);
@@ -279,7 +180,6 @@
 
   if (local_report_id != nullptr) {
     *local_report_id = uuid;
->>>>>>> 2fb4e9e6
   }
 
   Metrics::ExceptionCaptureResult(Metrics::CaptureResult::kSuccess);
