// Copyright 2015 The Crashpad Authors. All rights reserved.
//
// Licensed under the Apache License, Version 2.0 (the "License");
// you may not use this file except in compliance with the License.
// You may obtain a copy of the License at
//
//     http://www.apache.org/licenses/LICENSE-2.0
//
// Unless required by applicable law or agreed to in writing, software
// distributed under the License is distributed on an "AS IS" BASIS,
// WITHOUT WARRANTIES OR CONDITIONS OF ANY KIND, either express or implied.
// See the License for the specific language governing permissions and
// limitations under the License.

#ifndef CRASHPAD_HANDLER_WIN_CRASH_REPORT_EXCEPTION_HANDLER_H_
#define CRASHPAD_HANDLER_WIN_CRASH_REPORT_EXCEPTION_HANDLER_H_

#include <windows.h>

#include <map>
#include <string>

#include "base/files/file_path.h"
#include "base/macros.h"
#include "handler/user_stream_data_source.h"
#include "util/win/exception_handler_server.h"

namespace crashpad {

class CrashReportDatabase;
class CrashReportUploadThread;

//! \brief An exception handler that writes crash reports for exception messages
//!     to a CrashReportDatabase.
class CrashReportExceptionHandler final
    : public ExceptionHandlerServer::Delegate {
 public:
  //! \brief Creates a new object that will store crash reports in \a database.
  //!
  //! \param[in] database The database to store crash reports in. Weak.
  //! \param[in] upload_thread The upload thread to notify when a new crash
  //!     report is written into \a database. Report upload is skipped if this
  //!     value is `nullptr`.
  //! \param[in] process_annotations A map of annotations to insert as
  //!     process-level annotations into each crash report that is written. Do
  //!     not confuse this with module-level annotations, which are under the
  //!     control of the crashing process, and are used to implement Chrome's
  //!     "crash keys." Process-level annotations are those that are beyond the
  //!     control of the crashing process, which must reliably be set even if
  //!     the process crashes before it's able to establish its own annotations.
  //!     To interoperate with Breakpad servers, the recommended practice is to
  //!     specify values for the `"prod"` and `"ver"` keys as process
  //!     annotations.
<<<<<<< HEAD
  //! \param[in] process_attachments A map of file name keys to file paths to be
  //!     included in the report. Each time a report is written, the file paths
  //!     will be read in their entirety and included in the report using the
  //!     file name key as the name in the http upload.
=======
  //! \param[in] attachments A vector of file paths that should be captured with
  //!     each report at the time of the crash.
>>>>>>> f4b906c7
  //! \param[in] user_stream_data_sources Data sources to be used to extend
  //!     crash reports. For each crash report that is written, the data sources
  //!     are called in turn. These data sources may contribute additional
  //!     minidump streams. `nullptr` if not required.
  CrashReportExceptionHandler(
      CrashReportDatabase* database,
      CrashReportUploadThread* upload_thread,
      const std::map<std::string, std::string>* process_annotations,
<<<<<<< HEAD
      const std::map<std::string, base::FilePath>* process_attachments,
=======
      const std::vector<base::FilePath>* attachments,
>>>>>>> f4b906c7
      const UserStreamDataSources* user_stream_data_sources);

  ~CrashReportExceptionHandler();

  // ExceptionHandlerServer::Delegate:

  //! \brief Processes an exception message by writing a crash report to this
  //!     object's CrashReportDatabase.
  void ExceptionHandlerServerStarted() override;
  unsigned int ExceptionHandlerServerException(
      HANDLE process,
      WinVMAddress exception_information_address,
      WinVMAddress debug_critical_section_address) override;

 private:
  CrashReportDatabase* database_;  // weak
  CrashReportUploadThread* upload_thread_;  // weak
  const std::map<std::string, std::string>* process_annotations_;  // weak
<<<<<<< HEAD
  const std::map<std::string, base::FilePath>* process_attachments_; // weak
=======
  const std::vector<base::FilePath>* attachments_;  // weak
>>>>>>> f4b906c7
  const UserStreamDataSources* user_stream_data_sources_;  // weak

  DISALLOW_COPY_AND_ASSIGN(CrashReportExceptionHandler);
};

}  // namespace crashpad

#endif  // CRASHPAD_HANDLER_WIN_CRASH_REPORT_EXCEPTION_HANDLER_H_<|MERGE_RESOLUTION|>--- conflicted
+++ resolved
@@ -51,15 +51,8 @@
   //!     To interoperate with Breakpad servers, the recommended practice is to
   //!     specify values for the `"prod"` and `"ver"` keys as process
   //!     annotations.
-<<<<<<< HEAD
-  //! \param[in] process_attachments A map of file name keys to file paths to be
-  //!     included in the report. Each time a report is written, the file paths
-  //!     will be read in their entirety and included in the report using the
-  //!     file name key as the name in the http upload.
-=======
   //! \param[in] attachments A vector of file paths that should be captured with
   //!     each report at the time of the crash.
->>>>>>> f4b906c7
   //! \param[in] user_stream_data_sources Data sources to be used to extend
   //!     crash reports. For each crash report that is written, the data sources
   //!     are called in turn. These data sources may contribute additional
@@ -68,11 +61,7 @@
       CrashReportDatabase* database,
       CrashReportUploadThread* upload_thread,
       const std::map<std::string, std::string>* process_annotations,
-<<<<<<< HEAD
-      const std::map<std::string, base::FilePath>* process_attachments,
-=======
       const std::vector<base::FilePath>* attachments,
->>>>>>> f4b906c7
       const UserStreamDataSources* user_stream_data_sources);
 
   ~CrashReportExceptionHandler();
@@ -91,11 +80,7 @@
   CrashReportDatabase* database_;  // weak
   CrashReportUploadThread* upload_thread_;  // weak
   const std::map<std::string, std::string>* process_annotations_;  // weak
-<<<<<<< HEAD
-  const std::map<std::string, base::FilePath>* process_attachments_; // weak
-=======
   const std::vector<base::FilePath>* attachments_;  // weak
->>>>>>> f4b906c7
   const UserStreamDataSources* user_stream_data_sources_;  // weak
 
   DISALLOW_COPY_AND_ASSIGN(CrashReportExceptionHandler);
